--- conflicted
+++ resolved
@@ -2,7 +2,7 @@
 # -*- coding: utf-8 -*-
 
 """
-Time-stamp: <2018-12-03 15:37:27 lukbrunn>
+Time-stamp: <2018-10-29 15:11:33 lukas>
 
 (c) 2018 under a MIT License (https://mit-license.org)
 
@@ -169,42 +169,12 @@
     for model_ensemble in ds['model_ensemble'].data:
         proj = ccrs.PlateCarree(central_longitude=0)
         fig, ax = plt.subplots(subplot_kw={'projection': proj})
-<<<<<<< HEAD
-        try:
-            if obs is None:
-                ds.sel(model_ensemble=model_ensemble)[diagn].plot.pcolormesh(
-                     ax=ax, transform=ccrs.PlateCarree(),
-                     cbar_kwargs={'orientation': 'horizontal',
-                                  'label': '%s (%s)' %(diagn, ds[diagn].units),
-                                  'pad': .1})
-            else:
-                (ds.sel(model_ensemble=model_ensemble)[diagn] -
-                 obs[diagn]).plot.pcolormesh(
-                     ax=ax, transform=ccrs.PlateCarree(),
-                     cbar_kwargs={'orientation': 'horizontal',
-                                  'label': '%s (%s)' %(diagn, ds[diagn].units),
-                                  'pad': .1})
-        except ValueError: # time not zero -> mean over time
-            if obs is None:
-                ds.sel(model_ensemble=model_ensemble)[diagn].mean('time').plot.pcolormesh(
-                     ax=ax, transform=ccrs.PlateCarree(),
-                     cbar_kwargs={'orientation': 'horizontal',
-                                  'label': '%s (%s)' %(diagn, ds[diagn].units),
-                                  'pad': .1})
-            else:
-                ((ds.sel(model_ensemble=model_ensemble)[diagn] -
-                  obs[diagn]).mean('time')).plot.pcolormesh(
-                     ax=ax, transform=ccrs.PlateCarree(),
-                     cbar_kwargs={'orientation': 'horizontal',
-                                  'label': '%s (%s)' %(diagn, ds[diagn].units),
-                                  'pad': .1})
-=======
         if obs is None:
             ds.sel(model_ensemble=model_ensemble)[diagn].plot.pcolormesh(
-                ax=ax, transform=ccrs.PlateCarree(),
-                cbar_kwargs={'orientation': 'horizontal',
-                             'label': 'tas (K)',
-                             'pad': .1})
+                 ax=ax, transform=ccrs.PlateCarree(),
+                 cbar_kwargs={'orientation': 'horizontal',
+                              'label': 'tas (K)',
+                              'pad': .1})
         else:
             (ds.sel(model_ensemble=model_ensemble)[diagn] -
              obs[diagn]).plot.pcolormesh(
@@ -212,7 +182,6 @@
                  cbar_kwargs={'orientation': 'horizontal',
                               'label': 'tas (K)',
                               'pad': .1})
->>>>>>> 3dc1c4b0
         ax.coastlines()
         ax.add_feature(cartopy.feature.BORDERS)
         xx, yy = np.meshgrid(ds['lon'], ds['lat'])
@@ -221,16 +190,8 @@
         longitude_formatter = LongitudeFormatter()
         latitude_formatter = LatitudeFormatter()
 
-<<<<<<< HEAD
-        ax.set_xticks(np.arange(ds['lon'].min()-5, ds['lon'].max()+11, 10),
-                      crs=proj)
-        ax.set_yticks(np.arange(ds['lat'].min()-5, ds['lat'].max()+11, 10),
-                      crs=proj)
-=======
-        # TODO: comment in again if I cut regions and not only mask them
-        # ax.set_xticks(np.arange(ds['lon'].min()-5, ds['lon'].max()+11, 10), crs=proj)
-        # ax.set_yticks(np.arange(ds['lat'].min()-5, ds['lat'].max()+11, 10), crs=proj)
->>>>>>> 3dc1c4b0
+        ax.set_xticks(np.arange(ds['lon'].min()-5, ds['lon'].max()+11, 10), crs=proj)
+        ax.set_yticks(np.arange(ds['lat'].min()-5, ds['lat'].max()+11, 10), crs=proj)
         ax.xaxis.set_ticks_position('both')
         ax.yaxis.set_ticks_position('both')
         ax.xaxis.set_major_formatter(longitude_formatter)
@@ -282,10 +243,6 @@
     yy2 = (nn/nn.sum())[sorter]
     yy3 = (dd/dd.sum())[sorter]
 
-    # yy1 = (nn*dd)[sorter]
-    # yy2 = nn[sorter]
-    # yy3 = dd[sorter]
-
     ax.plot(xx, yy1, color='k', label='Weights')
     ax.plot(xx, yy2, lw=.5, color='blue', label='Performance')
     ax.plot(xx, yy3, lw=.5, color='green', label='Independence')
